--- conflicted
+++ resolved
@@ -61,13 +61,9 @@
   flex-direction: column;
   flex-grow: 1;
 
-<<<<<<< HEAD
-  // overflow-y: scroll;
-=======
   .search-item--indent {
     margin-left: 14px;
   }
->>>>>>> 94d1a9fd
 }
 
 .search-dropdown__col_2 {
