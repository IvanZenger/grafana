--- conflicted
+++ resolved
@@ -29,23 +29,10 @@
   constructor(private $scope, private templateSrv) {
     this.$scope.ctrl = this;
     this.target = $scope.target;
-<<<<<<< HEAD
-    this.alignmentPeriods = [
-      this.getTemplateVariablesGroup(),
-      {
-        label: 'Alignment Periods',
-        options: alignmentPeriods.map(ap => ({
-          ...ap,
-          label: ap.text,
-        })),
-      },
-    ];
-=======
     this.alignmentPeriods = alignmentPeriods.map(ap => ({
       ...ap,
       label: ap.text,
     }));
->>>>>>> 8e9cd83e
     this.setAggOptions();
     this.setAlignOptions();
     const self = this;
@@ -53,51 +40,21 @@
       self.setAggOptions();
       self.setAlignOptions();
     });
-    this.handleAlignmentChange = this.handleAlignmentChange.bind(this);
-    this.handleAggregationChange = this.handleAggregationChange.bind(this);
-    this.handleAlignmentPeriodChange = this.handleAlignmentPeriodChange.bind(this);
   }
 
   setAlignOptions() {
-<<<<<<< HEAD
-    const alignments = getAlignmentOptionsByMetric(this.target.valueType, this.target.metricKind).map(a => ({
-      ...a,
-      label: a.text,
-    }));
-    this.alignOptions = [
-      this.getTemplateVariablesGroup(),
-      {
-        label: 'Alignment Options',
-        options: alignments,
-      },
-    ];
-    if (!alignments.find(o => o.value === this.templateSrv.replace(this.target.aggregation.perSeriesAligner))) {
-      this.target.aggregation.perSeriesAligner = alignments.length > 0 ? alignments[0].value : '';
-=======
     this.alignOptions = getAlignmentOptionsByMetric(this.target.valueType, this.target.metricKind).map(a => ({
       ...a,
       label: a.text,
     }));
-    if (!this.alignOptions.find(o => o.value === this.templateSrv.replace(this.target.aggregation.perSeriesAligner))) {
-      this.target.aggregation.perSeriesAligner = this.alignOptions.length > 0 ? this.alignOptions[0].value : '';
->>>>>>> 8e9cd83e
-    }
   }
 
   setAggOptions() {
-<<<<<<< HEAD
     let aggregations = getAggregationOptionsByMetric(this.target.valueType, this.target.metricKind).map(a => ({
       ...a,
       label: a.text,
     }));
     if (!aggregations.find(o => o.value === this.templateSrv.replace(this.target.aggregation.crossSeriesReducer))) {
-=======
-    this.aggOptions = getAggregationOptionsByMetric(this.target.valueType, this.target.metricKind).map(a => ({
-      ...a,
-      label: a.text,
-    }));
-    if (!this.aggOptions.find(o => o.value === this.templateSrv.replace(this.target.aggregation.crossSeriesReducer))) {
->>>>>>> 8e9cd83e
       this.deselectAggregationOption('REDUCE_NONE');
     }
 
@@ -112,21 +69,6 @@
         options: aggregations,
       },
     ];
-  }
-
-  handleAlignmentChange(value) {
-    this.target.aggregation.perSeriesAligner = value;
-    this.$scope.refresh();
-  }
-
-  handleAggregationChange(value) {
-    this.target.aggregation.crossSeriesReducer = value;
-    this.$scope.refresh();
-  }
-
-  handleAlignmentPeriodChange(value) {
-    this.target.aggregation.alignmentPeriod = value;
-    this.$scope.refresh();
   }
 
   handleAlignmentChange(value) {
