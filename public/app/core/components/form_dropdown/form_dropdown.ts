--- conflicted
+++ resolved
@@ -1,13 +1,8 @@
 import _ from 'lodash';
 import coreModule from '../../core_module';
 
-<<<<<<< HEAD
-function typeaheadMatcher(item) {
+function typeaheadMatcher(this: any, item) {
   let str = this.query;
-=======
-function typeaheadMatcher(this: any, item) {
-  var str = this.query;
->>>>>>> a8547ae3
   if (str === '') {
     return true;
   }
